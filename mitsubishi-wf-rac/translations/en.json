{
  "config": {
    "error": {
<<<<<<< HEAD
<<<<<<< Updated upstream
      "cannot_connect": "Could not connect with the Arico"
=======
      "cannot_connect": "Could not connect with the Arico",
      "name_invalid": "Name is already taken or is shorter than 3 characters",
      "host_already_configured": "Airco IP already configured",
      "to_many_devices_registered": "There are to many devices registered for this airco. Please delete a device (in the app) or do a factory reset of the module."
>>>>>>> Stashed changes
=======
      "cannot_connect": "Could not connect with the Arico",
      "name_invalid": "Name is already taken or is shorter than 3 characters",
      "host_already_configured": "Airco IP already configured"
>>>>>>> 2ccfb289
    },
    "abort": {
      "existing_instance_updated": "Updated existing configuration.",
      "already_configured": "Airco is already configured"
    },
    "step": {
      "user": {
        "data": {
          "name": "Airco Name",
          "host": "Host (IP) address",
          "port": "Port"
        },
        "description": "Please fill in the correct information to add the Airco Manually",
        "title": "WF-RAC AC connection info"
      },
      "discovery_confirm": {
        "description": "The airco with id: {id}, IP: {host} and port: {port} was discovered. Please give it a name.",
        "title": "Discovered WF-RAC airco",
        "data": {
          "name": "Airco Name"
        }
      }
    }
  }
}<|MERGE_RESOLUTION|>--- conflicted
+++ resolved
@@ -1,20 +1,10 @@
 {
   "config": {
     "error": {
-<<<<<<< HEAD
-<<<<<<< Updated upstream
-      "cannot_connect": "Could not connect with the Arico"
-=======
       "cannot_connect": "Could not connect with the Arico",
       "name_invalid": "Name is already taken or is shorter than 3 characters",
       "host_already_configured": "Airco IP already configured",
       "to_many_devices_registered": "There are to many devices registered for this airco. Please delete a device (in the app) or do a factory reset of the module."
->>>>>>> Stashed changes
-=======
-      "cannot_connect": "Could not connect with the Arico",
-      "name_invalid": "Name is already taken or is shorter than 3 characters",
-      "host_already_configured": "Airco IP already configured"
->>>>>>> 2ccfb289
     },
     "abort": {
       "existing_instance_updated": "Updated existing configuration.",
