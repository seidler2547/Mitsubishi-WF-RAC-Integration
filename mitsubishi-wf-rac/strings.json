--- conflicted
+++ resolved
@@ -19,20 +19,10 @@
       }
     },
     "error": {
-<<<<<<< HEAD
-<<<<<<< Updated upstream
-      "cannot_connect": "[%key:common::config_flow::error::cannot_connect%]"
-=======
       "cannot_connect": "[%key:common::config_flow::error::cannot_connect%]",
       "name_invalid": "[%key:common::config_flow::error::name_invalid%]",
       "host_already_configured": "[%key:common::config_flow::error::host_already_configured%]",
       "to_many_devices_registered": "[%key:common::config_flow::error::to_many_devices_registered%]"
->>>>>>> Stashed changes
-=======
-      "cannot_connect": "[%key:common::config_flow::error::cannot_connect%]",
-      "name_invalid": "[%key:common::config_flow::error::name_invalid%]",
-      "host_already_configured": "[%key:common::config_flow::error::host_already_configured%]"
->>>>>>> 2ccfb289
     },
     "abort": {
       "existing_instance_updated": "Updated existing configuration.",
